FROM nvidia/cuda:10.1-cudnn7-devel-ubuntu18.04
ARG bazel_bin_url="https://github.com/bazelbuild/bazel/releases/download/3.4.1/bazel-3.4.1-linux-x86_64"

WORKDIR /etc/apt/sources.list.d
RUN rm cuda.list nvidia-ml.list
WORKDIR /
RUN apt-get update && apt-get install -y --no-install-recommends wget curl git locales python3 python3-pip ca-certificates python3-dev gdb
RUN echo ${bazel_bin_url}
RUN curl -L ${bazel_bin_url} -o /usr/local/bin/bazel \
    && chmod +x /usr/local/bin/bazel \
    && bazel

RUN wget https://packages.erlang-solutions.com/erlang-solutions_2.0_all.deb && dpkg -i erlang-solutions_2.0_all.deb && \
    apt-get update && \
    apt-get install -y --no-install-recommends esl-erlang && \
    apt-get install -y --no-install-recommends elixir && \
    rm erlang-solutions_2.0_all.deb

ENV LANG en_US.UTF-8
ENV LANGUAGE en_US:en
ENV LC_ALL en_US.UTF-8

RUN echo $LANG UTF-8 > /etc/locale.gen \
    && locale-gen \
    && update-locale LANG=$LANG

RUN wget https://repo.hex.pm/installs/1.10.0/hex-0.20.6.ez && \
    mix archive.install ./hex-0.20.6.ez --force && \
    rm ./hex-0.20.6.ez

<<<<<<< HEAD
# I thought we could wipe the Numpy dependency, but I guess not. Still looking into solutions
RUN python3 -m pip install ${pip_args} numpy
=======
>>>>>>> 51562cca
RUN ln -s /usr/bin/python3 /usr/bin/python
ENV PATH="/usr/lib/erlang/erts-11.1/bin:${PATH}"
ENV LD_LIBRARY_PATH="/usr/lib/x86_64-linux-gnu:${LD_LIBRARY_PATH}"<|MERGE_RESOLUTION|>--- conflicted
+++ resolved
@@ -28,11 +28,10 @@
     mix archive.install ./hex-0.20.6.ez --force && \
     rm ./hex-0.20.6.ez
 
-<<<<<<< HEAD
+
 # I thought we could wipe the Numpy dependency, but I guess not. Still looking into solutions
 RUN python3 -m pip install ${pip_args} numpy
-=======
->>>>>>> 51562cca
+
 RUN ln -s /usr/bin/python3 /usr/bin/python
 ENV PATH="/usr/lib/erlang/erts-11.1/bin:${PATH}"
 ENV LD_LIBRARY_PATH="/usr/lib/x86_64-linux-gnu:${LD_LIBRARY_PATH}"